use crate::video::VideoProcess;
use common::packet::{CSPacket, SCPacket};
use dashmap::DashMap;
use log::{debug, error, info, trace};
use std::net::SocketAddr;
use std::sync::Arc;
use tokio::net::UdpSocket;
use tokio::task::JoinHandle;

#[derive(Clone)]
pub struct State {
    /// Map of video paths to interested subscribers
    clients: Arc<DashMap<String, Vec<SocketAddr>>>,
    clients_socket: Arc<UdpSocket>,
    neighbours: Arc<Vec<SocketAddr>>,
}

impl State {
    pub fn new(clients_socket: UdpSocket, neighbours: Vec<SocketAddr>) -> Self {
        Self {
            clients_socket: Arc::new(clients_socket),
            clients: Arc::new(DashMap::new()),
            neighbours: Arc::new(neighbours),
        }
    }

    pub async fn start_streaming_video(&self, video_path: String) -> anyhow::Result<JoinHandle<anyhow::Result<()>>> {
        let video_process = VideoProcess::new_video_process(&video_path).await?;
        self.clients.insert(video_path.clone(), Vec::new());

        let state = self.clone();

        Ok(tokio::spawn(async move {
            let mut buf = [0u8; 65536];
            loop {
                if let Ok(n) = video_process.recv(&mut buf).await {
                    let clients_list = state.clients.get(&video_path).map(|v| v.clone()).unwrap_or_default();
                    let packet = SCPacket::VideoPacket(buf[..n].to_vec());

                    state.send_packets(packet, &clients_list).await;
                }
            }
        }))
    }

    async fn send_packets(&self, packet: SCPacket, addrs: &[SocketAddr]) {
        let packet = bincode::serialize(&packet).unwrap();
        for addr in addrs {
            self.clients_socket.send_to(&packet, addr).await.unwrap();
        }
    }

    pub fn get_video_list(&self) -> Vec<String> {
        self.clients.iter().map(|entry| entry.key().clone()).collect()
    }
}

pub async fn run_client_socket(state: State) -> anyhow::Result<()> {
    let socket = state.clients_socket;
    info!("Waiting for client packets on {}", socket.local_addr()?);

    let mut buf = [0u8; 16384];
    loop {
        let (n, addr) = match socket.recv_from(&mut buf).await {
            Ok(r) => r,
            Err(e) => {
                error!("Failed to receive packet: {}", e);
                continue;
            }
        };

        trace!("Received {} bytes from {}", n, addr);

        let packet = bincode::deserialize(&buf[..n]);
        match packet {
<<<<<<< HEAD
            CSPacket::Heartbeat => debug!("Received heartbeat from {}", addr),
            CSPacket::RequestVideo(video_name) => {
                info!("Received request to start video {}", video_name);
                state.clients.write().unwrap()
                    .entry("./videos/".to_string() + &video_name + ".mp4")
=======
            Ok(CSPacket::Heartbeat) => debug!("Received heartbeat from {}", addr),
            Ok(CSPacket::RequestVideo(video_path)) => {
                info!("Received request to start video {}", video_path);
                state.clients
                    .entry(video_path)
>>>>>>> a93f6a67
                    .or_insert_with(Vec::new)
                    .push(addr);
            }
            Ok(CSPacket::StopVideo(video_path)) => {
                if let Some(mut subscribers) = state.clients.get_mut(&video_path) {
                    subscribers.retain(|&subscriber| subscriber != addr);
                }
            }
            Err(e) => error!("Failed to deserialize packet from client {:?}: {}", addr, e),
        }
    }
}


pub mod flood {
    use crate::server::State;
    use common::packet::SNCPacket;
    use log::{debug, error, info};
    use std::time::{Duration, SystemTimeError};

    fn get_current_millis() -> Result<u128, SystemTimeError> {
        std::time::SystemTime::now()
            .duration_since(std::time::UNIX_EPOCH)
            .map(|d| d.as_millis())
    }

    pub async fn run_periodic_flood_packets(state: State) -> anyhow::Result<()> {
        info!("Starting periodic flood packets to neighbours");

        loop {
            let Ok(now) = get_current_millis() else {
                error!("Failed to get current time. Clock may have gone backwards.");
                continue;
            };

            let packet = SNCPacket::FloodPacket {
                hops: 0,
                millis_created_at_server: now,
                videos_available: state.get_video_list(),
            };

            let Ok(packet) = bincode::serialize(&packet) else {
                error!("Failed to serialize flood packet");
                continue;
            };

            for addr in state.neighbours.iter() {
                debug!("Sending flood packet to neighbour {}", addr);
                if let Err(e) = state.clients_socket.send_to(&packet, addr).await {
                    error!("Failed to send flood packet to neighbour {}: {}", addr, e);
                }
            }

            tokio::time::sleep(Duration::from_secs(5)).await;
        }
    }
}<|MERGE_RESOLUTION|>--- conflicted
+++ resolved
@@ -73,19 +73,11 @@
 
         let packet = bincode::deserialize(&buf[..n]);
         match packet {
-<<<<<<< HEAD
-            CSPacket::Heartbeat => debug!("Received heartbeat from {}", addr),
-            CSPacket::RequestVideo(video_name) => {
+            Ok(CSPacket::Heartbeat) => debug!("Received heartbeat from {}", addr),
+            Ok(CSPacket::RequestVideo(video_name)) => {
                 info!("Received request to start video {}", video_name);
-                state.clients.write().unwrap()
+                state.clients
                     .entry("./videos/".to_string() + &video_name + ".mp4")
-=======
-            Ok(CSPacket::Heartbeat) => debug!("Received heartbeat from {}", addr),
-            Ok(CSPacket::RequestVideo(video_path)) => {
-                info!("Received request to start video {}", video_path);
-                state.clients
-                    .entry(video_path)
->>>>>>> a93f6a67
                     .or_insert_with(Vec::new)
                     .push(addr);
             }
